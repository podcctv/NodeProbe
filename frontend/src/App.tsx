--- conflicted
+++ resolved
@@ -224,10 +224,7 @@
       setPingOutput('Ping failed');
     }
   };
-<<<<<<< HEAD
-
-=======
->>>>>>> 1b86bef5
+
   const runTraceroute = async (host: string, record = false) => {
     setTraceOutput('Running...');
     try {
