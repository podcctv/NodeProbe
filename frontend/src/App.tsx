import { useEffect, useState } from 'react';
import SpeedChart from './SpeedChart';

interface TestRecord {
  id: number;
  timestamp: string;
  client_ip?: string | null;
  location?: string | null;
  asn?: string | null;
  isp?: string | null;
  ping_ms?: number | null;

  ping_min_ms?: number | null;
  ping_max_ms?: number | null;

  download_mbps?: number | null;
  upload_mbps?: number | null;
  mtr_result?: string | null;
  iperf_result?: string | null;
  test_target?: string | null;
}

interface TestsResponse {
  message?: string;
  records: TestRecord[];
}

function maskIp(ip?: string | null) {
  if (!ip) return '';
  const parts = ip.split('.');
  if (parts.length === 4) {
    return `${parts[0]}.***.***.${parts[3]}`;
  }
  return ip;
}

function App() {
  const [info, setInfo] = useState<TestRecord | null>(null);
  const [records, setRecords] = useState<TestRecord[]>([]);
  const [recordsMessage, setRecordsMessage] = useState<string | null>(null);
  const [pingOutput, setPingOutput] = useState<string | null>(null);

  const [loading, setLoading] = useState(true);

  const loadRecords = async () => {
    try {
      const res = await fetch('/tests');
      const data: TestsResponse = await res.json();
      const filtered = (data.records || []).filter(
        (r) =>
          r.client_ip &&
          (typeof r.ping_ms === 'number' ||
            typeof r.download_mbps === 'number' ||
            typeof r.upload_mbps === 'number')
      );
      setRecords(filtered);
      if (data.message) {
        setRecordsMessage(data.message);
      }
    } catch (err) {
      console.error('Failed to load previous tests', err);
    }
  };

  const [traceOutput, setTraceOutput] = useState<string | null>(null);
  const [downloadProgress, setDownloadProgress] = useState({
    transferred: 0,
    size: 0,
  });
  const [uploadProgress, setUploadProgress] = useState({
    transferred: 0,
    size: 0,
  });
  const [speedResult, setSpeedResult] = useState<{ down: number; up: number } | null>(
    null,
  );
    const [downloadSpeeds, setDownloadSpeeds] = useState<number[]>([]);
    const [uploadSpeeds, setUploadSpeeds] = useState<number[]>([]);
    const [speedRunning, setSpeedRunning] = useState(false);
    const [loadingMsg, setLoadingMsg] = useState('');

    useEffect(() => {
      runInitialTests();
    }, []); // eslint-disable-line react-hooks/exhaustive-deps

    // Run ping/traceroute and a small speedtest once the page loads
    // and display a loading indicator until all results are recorded.
    const runInitialTests = async () => {
      setLoading(true);
      setLoadingMsg('正在进行 ping Traceroute 测试...');
      try {
        const res = await fetch('/tests', {
          method: 'POST',
          headers: { 'Content-Type': 'application/json' },
          body: '{}',
        });
        const data = await res.json();
        setInfo(data);
        if (data?.client_ip) {
          await runPing(data.client_ip);
          await runTraceroute(data.client_ip, true);
        }
        setLoadingMsg('正在进行 Speedtest 测试...');
        try {
          const downloadSize = 5 * 1024 * 1024; // 5 MB
          const uploadSize = 2 * 1024 * 1024; // 2 MB
          const chunkSize = downloadSize / 4;

          const downloadSpeed = async () => {
            const start = performance.now();
            await Promise.all(
              Array.from({ length: 4 }, () =>
                fetch(`/speedtest/download?size=${chunkSize}`).then((r) => r.arrayBuffer())
              )
            );
            const end = performance.now();
            return ((downloadSize * 8) / (end - start) / 1000).toFixed(2);
          };

          const uploadSpeed = () =>
            new Promise<string>((resolve) => {
              let completed = 0;
              const start = performance.now();
              const part = uploadSize / 4;
              for (let i = 0; i < 4; i++) {
                const xhr = new XMLHttpRequest();
                xhr.open('POST', '/speedtest/upload');
                xhr.onload = () => {
                  completed++;
                  if (completed === 4) {
                    const end = performance.now();
                    resolve(((uploadSize * 8) / (end - start) / 1000).toFixed(2));
                  }
                };
                xhr.send(new Uint8Array(part));
              }
            });

          const down = await downloadSpeed();
          const up = await uploadSpeed();
          await fetch('/tests', {
            method: 'POST',
            headers: { 'Content-Type': 'application/json' },
            body: JSON.stringify({
              test_target: 'speedtest',
              speedtest_type: 'auto',
              download_mbps: parseFloat(down),
              upload_mbps: parseFloat(up),
            }),
          });
        } catch (err) {
          console.error('Speedtest failed', err);
        }
        await loadRecords();
      } catch (err) {
        console.error('Failed to run initial tests', err);
      } finally {
        setLoading(false);
        setLoadingMsg('');
      }
    };

<<<<<<< HEAD
    runTests();
  }, []);

  const [traceOutput, setTraceOutput] = useState<string | null>(null);
  const [downloadProgress, setDownloadProgress] = useState({
    transferred: 0,
    size: 0,
  });
  const [uploadProgress, setUploadProgress] = useState({
    transferred: 0,
    size: 0,
  });
  const [speedResult, setSpeedResult] = useState<{ down: number; up: number } | null>(
    null,
  );
  const [downloadSpeeds, setDownloadSpeeds] = useState<number[]>([]);
  const [uploadSpeeds, setUploadSpeeds] = useState<number[]>([]);
  const [currentDownloadSpeed, setCurrentDownloadSpeed] = useState(0);
  const [currentUploadSpeed, setCurrentUploadSpeed] = useState(0);
  const [speedRunning, setSpeedRunning] = useState(false);
  const [loadingMsg, setLoadingMsg] = useState('');

    useEffect(() => {
      runInitialTests();
    }, []); // eslint-disable-line react-hooks/exhaustive-deps


    const runInitialTests = async () => {
      setLoading(true);
      setLoadingMsg('正在进行 ping Traceroute 测试...');
    try {
      const res = await fetch('/tests', {
        method: 'POST',
        headers: { 'Content-Type': 'application/json' },
        body: '{}',
      });
      const data = await res.json();
      setInfo(data);
      if (data?.client_ip) {
        await runPing(data.client_ip);
        await runTraceroute(data.client_ip, true);
      }
      await loadRecords();
    } catch (err) {
      console.error('Failed to run initial tests', err);
    } finally {
      setLoading(false);
    }
  };

=======
>>>>>>> 0bc32fbe

  const runPing = async (host: string) => {
    setPingOutput('Running...');
    try {
      const res = await fetch(`/ping?host=${encodeURIComponent(host)}&count=10`);
      const data = await res.json();
      setPingOutput(data.output || data.error || 'No output');
    } catch (err) {
      console.error('Ping failed', err);
      setPingOutput('Ping failed');
    }
  };
  const runTraceroute = async (host: string, record = false) => {
    setTraceOutput('Running...');
    try {
      const res = await fetch(`/traceroute?host=${encodeURIComponent(host)}`);
      const data = await res.json();
      const output = data.output || data.error || 'No output';
      setTraceOutput(output);
      if (record) {
        await fetch('/tests', {
          method: 'POST',
          headers: { 'Content-Type': 'application/json' },
          body: JSON.stringify({ test_target: host, mtr_result: output }),
        });
      }
    } catch (err) {
      console.error('Traceroute failed', err);
      setTraceOutput('Traceroute failed');
    }
  };

  function formatProgress(p: { transferred: number; size: number }) {
    if (!p.size) return '';
    const transferredMB = (p.transferred / 1024 / 1024).toFixed(2);
    const sizeMB = (p.size / 1024 / 1024).toFixed(0);
    const percent = ((p.transferred / p.size) * 100).toFixed(0);
    return `${transferredMB}M/${sizeMB}M ${percent}%`;
    }

  async function downloadWithProgress(size: number) {
    setDownloadProgress({ transferred: 0, size });
    setDownloadSpeeds([]);
    setCurrentDownloadSpeed(0);
    const res = await fetch(`/speedtest/download?size=${size}`);
    const reader = res.body?.getReader();
    if (!reader) return 0;
    let received = 0;
    const start = performance.now();
    let lastTime = start;
    while (true) {
      const { done, value } = await reader.read();
      const now = performance.now();
      if (done) break;
      received += value.length;
      setDownloadProgress({ transferred: received, size });
      const diff = now - lastTime;
      if (diff > 0 && value) {
        const speed = (value.length * 8) / diff / 1000;
        setCurrentDownloadSpeed(speed);
        setDownloadSpeeds((s) => [...s.slice(-99), speed]);
      }
      lastTime = now;
    }
    const end = performance.now();
    return ((size * 8) / (end - start) / 1000);
  }

  function uploadWithProgress(size: number) {
    setUploadProgress({ transferred: 0, size });
    setUploadSpeeds([]);
    setCurrentUploadSpeed(0);
    return new Promise<number>((resolve) => {
      const xhr = new XMLHttpRequest();
      const start = performance.now();
      let lastLoaded = 0;
      let lastTime = start;
      xhr.open('POST', '/speedtest/upload');
      xhr.upload.onprogress = (e) => {
        setUploadProgress({ transferred: e.loaded, size });
        const now = performance.now();
        const diff = now - lastTime;
        const loadedDiff = e.loaded - lastLoaded;
        if (diff > 0 && loadedDiff > 0) {
          const speed = (loadedDiff * 8) / diff / 1000;
          setCurrentUploadSpeed(speed);
          setUploadSpeeds((s) => [...s.slice(-99), speed]);
        }
        lastTime = now;
        lastLoaded = e.loaded;
      };
      xhr.onload = () => {
        const end = performance.now();
        resolve((size * 8) / (end - start) / 1000);
      };
      xhr.send(new Uint8Array(size));
    });
  }

  const runSpeedtest = async (downloadSize: number, uploadSize: number) => {
    setSpeedRunning(true);
    setSpeedResult(null);
    setDownloadSpeeds([]);
    setUploadSpeeds([]);
    setCurrentDownloadSpeed(0);
    setCurrentUploadSpeed(0);
    const down = await downloadWithProgress(downloadSize);
    const up = await uploadWithProgress(uploadSize);
    setSpeedResult({ down, up });
    await fetch('/tests', {
      method: 'POST',
      headers: { 'Content-Type': 'application/json' },
      body: JSON.stringify({
        test_target: 'speedtest',
        speedtest_type: `${downloadSize / 1024 / 1024}M`,
        download_mbps: down,
        upload_mbps: up,
      }),
    });
    await loadRecords();
    setSpeedRunning(false);
    setCurrentDownloadSpeed(0);
    setCurrentUploadSpeed(0);
  };
  if (loading) {
    return (
      <div className="min-h-screen bg-gradient-to-br from-black via-purple-900 to-indigo-900 text-green-400 flex items-center justify-center p-4">
        <div className="text-center space-y-2">
          <div>Loading...</div>
          {loadingMsg && <div>{loadingMsg}</div>}
        </div>
      </div>
    );
  }

  return (
    <div className="min-h-screen bg-gradient-to-br from-black via-purple-900 to-indigo-900 text-green-400 flex items-center justify-center p-4">
      <div className="w-full max-w-2xl space-y-8">
        {info ? (
          <div className="space-y-2 text-center">
            <h1 className="text-xl mb-4">Your Connection Info</h1>
            <div>IP: {maskIp(info.client_ip)}</div>
            <div>Location: {info.location || 'Unknown'}</div>
            <div>ASN: {info.asn || 'Unknown'}</div>
            <div>ISP: {info.isp || 'Unknown'}</div>
            {typeof info.ping_ms === 'number' && (
              <div>Ping: {info.ping_ms.toFixed(2)} ms</div>
            )}
            <div className="text-sm text-gray-400">
              Recorded at: {new Date(info.timestamp).toLocaleString()}
            </div>
          </div>
        ) : (
          <div>No info available</div>
        )}

        <div className="space-y-2">
          <h2 className="text-xl mb-2 text-center">Recent Tests</h2>
          {records.length > 0 ? (
            <div className="overflow-x-auto">
              <table className="min-w-full text-sm">
                <thead>
                  <tr>
                    <th className="px-2 py-1 text-left">IP</th>
                    <th className="px-2 py-1 text-left">Location</th>
                    <th className="px-2 py-1 text-left">ASN</th>
                    <th className="px-2 py-1 text-left">ISP</th>
                    <th className="px-2 py-1 text-left">Ping</th>
                    <th className="px-2 py-1 text-left">Download</th>
                    <th className="px-2 py-1 text-left">Upload</th>
                    <th className="px-2 py-1 text-left">Recorded</th>
                  </tr>
                </thead>
                <tbody>
                  {records
                    .slice(0, 5)
                    .map((r) => (
                      <tr key={r.id}>
                        <td className="px-2 py-1">{maskIp(r.client_ip)}</td>
                        <td className="px-2 py-1">
                          {r.location && r.location !== 'Unknown'
                            ? r.location
                            : 'Unknown'}
                        </td>
                        <td className="px-2 py-1">{r.asn || 'Unknown'}</td>
                        <td className="px-2 py-1">{r.isp || 'Unknown'}</td>
                        <td className="px-2 py-1">
                          {typeof r.ping_ms === 'number'
                            ? `${(r.ping_min_ms ?? r.ping_ms).toFixed(2)}/${r.ping_ms.toFixed(2)}/${(r.ping_max_ms ?? r.ping_ms).toFixed(2)} ms`
                            : ''}
                        </td>
                        <td className="px-2 py-1">
                          {typeof r.download_mbps === 'number'
                            ? `${r.download_mbps.toFixed(2)} Mbps`
                            : ''}
                        </td>
                        <td className="px-2 py-1">
                          {typeof r.upload_mbps === 'number'
                            ? `${r.upload_mbps.toFixed(2)} Mbps`
                            : ''}
                        </td>
                        <td className="px-2 py-1">
                          {new Date(r.timestamp).toLocaleString()}
                        </td>
                      </tr>
                    ))}
                </tbody>
              </table>
            </div>
          ) : (
            <div className="text-sm text-center text-gray-400">
              {recordsMessage || 'No test records found. Run a test to get started.'}
            </div>
          )}
        </div>

        <div className="space-y-2 text-center">
          <h2 className="text-xl mb-2">Auto Ping Test</h2>
          {pingOutput && (
            <pre className="whitespace-pre-wrap text-left bg-black bg-opacity-50 p-2 rounded">
              {pingOutput}
            </pre>
          )}
        </div>

        <div className="space-y-2 text-center">
          <h2 className="text-xl mb-2">Traceroute</h2>
          {traceOutput && (
            <pre className="whitespace-pre-wrap text-left bg-black bg-opacity-50 p-2 rounded">
              {traceOutput}
            </pre>
          )}
        </div>

        <div className="space-y-2 text-center">
          <h2 className="text-xl mb-2">Speed Test</h2>
          <div className="flex justify-center space-x-2">
            <button
              className="px-4 py-1 rounded bg-green-600 text-black"
              disabled={speedRunning}
              onClick={() => runSpeedtest(100 * 1024 * 1024, 50 * 1024 * 1024)}
            >
              100M
            </button>
            <button
              className="px-4 py-1 rounded bg-green-600 text-black"
              disabled={speedRunning}
              onClick={() => runSpeedtest(500 * 1024 * 1024, 200 * 1024 * 1024)}
            >
              500M
            </button>
            <button
              className="px-4 py-1 rounded bg-green-600 text-black"
              disabled={speedRunning}
              onClick={() => runSpeedtest(1024 * 1024 * 1024, 500 * 1024 * 1024)}
            >
              1G
            </button>
          </div>
          <div>Download Progress: {formatProgress(downloadProgress)}</div>
          <div>Upload Progress: {formatProgress(uploadProgress)}</div>
          <div className="flex justify-center space-x-4">
            <div className="bg-black bg-opacity-50 rounded p-2 w-40">
              <div>Download</div>
              <div className="text-lg">
                {currentDownloadSpeed.toFixed(2)} Mbps
              </div>
            </div>
            <div className="bg-black bg-opacity-50 rounded p-2 w-40">
              <div>Upload</div>
              <div className="text-lg">
                {currentUploadSpeed.toFixed(2)} Mbps
              </div>
            </div>
          </div>
          {downloadSpeeds.length > 0 && (
            <SpeedChart
              title="Download Speed (Mbps)"
              speeds={downloadSpeeds}
              color="#00ffff"
            />
          )}
          {uploadSpeeds.length > 0 && (
            <SpeedChart
              title="Upload Speed (Mbps)"
              speeds={uploadSpeeds}
              color="#ff00ff"
            />
          )}
          {speedResult && (
            <pre className="whitespace-pre-wrap text-left bg-black bg-opacity-50 p-2 rounded">
              {`Download: ${speedResult.down.toFixed(2)} Mbps\nUpload: ${speedResult.up.toFixed(2)} Mbps`}
            </pre>
          )}
        </div>
      </div>
    </div>
  );
}

export default App;
<|MERGE_RESOLUTION|>--- conflicted
+++ resolved
@@ -160,7 +160,7 @@
       }
     };
 
-<<<<<<< HEAD
+
     runTests();
   }, []);
 
@@ -211,8 +211,7 @@
     }
   };
 
-=======
->>>>>>> 0bc32fbe
+
 
   const runPing = async (host: string) => {
     setPingOutput('Running...');
