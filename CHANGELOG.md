--- conflicted
+++ resolved
@@ -17,8 +17,6 @@
 - Log default admin password and require change on first login
 - Ensure database directory exists and `/tests` endpoint is accessible
 - Resolve missing ping command and other display issues
-<<<<<<< HEAD
 - Preserve Docker volume by parameterising `DATA_DIR` in deploy script
-=======
 - Show default admin password and login URL in Docker startup logs
->>>>>>> 35cb8038
+
