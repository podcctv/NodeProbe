--- conflicted
+++ resolved
@@ -158,8 +158,6 @@
     assert abs(rec["ping_ms"] - 15) < 0.01
     assert abs(rec["download_mbps"] - 25) < 0.01
     assert abs(rec["upload_mbps"] - 10) < 0.01
-<<<<<<< HEAD
-=======
 
 
 def test_create_test_merges_recent_records():
@@ -184,4 +182,3 @@
         assert abs(records[0].ping_ms - 15) < 0.01
     finally:
         db.close()
->>>>>>> 7a1a8d63
