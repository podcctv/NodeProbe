--- conflicted
+++ resolved
@@ -325,24 +325,18 @@
 def read_tests(request: Request, db: Session = Depends(get_db)):
     """Return the latest test record for up to ten unique client IPs.
 
-<<<<<<< HEAD
+
     The most recent record for each distinct ``client_ip`` is selected and the
     results are ordered by ``timestamp`` in descending order. Only the latest
     ten IPs are returned to keep the response size manageable for the dashboard
     interface.
-=======
-    Multiple tests from the same ``client_ip`` and ``speedtest_type`` within
-    the last ten minutes are collapsed into a single entry with average
-    ``ping_ms``, ``download_mbps`` and ``upload_mbps`` values computed directly
-    in the database.  The most recent ``timestamp`` for each group is retained
-    so that results remain chronologically ordered.
->>>>>>> bfcd2d45
+
     """
 
     subq = (
         db.query(
             models.TestRecord.client_ip,
-<<<<<<< HEAD
+
             func.max(models.TestRecord.timestamp).label("latest_ts"),
         )
         .group_by(models.TestRecord.client_ip)
@@ -359,24 +353,7 @@
         .order_by(models.TestRecord.timestamp.desc())
         .limit(10)
         .all()
-=======
-            func.max(models.TestRecord.location).label("location"),
-            func.max(models.TestRecord.asn).label("asn"),
-            func.max(models.TestRecord.isp).label("isp"),
-            func.avg(models.TestRecord.ping_ms).label("ping_ms"),
-            func.min(models.TestRecord.ping_min_ms).label("ping_min_ms"),
-            func.avg(models.TestRecord.ping_ms).label("ping_ms"),
-            func.max(models.TestRecord.ping_max_ms).label("ping_max_ms"),
-            func.avg(models.TestRecord.download_mbps).label("download_mbps"),
-            func.avg(models.TestRecord.upload_mbps).label("upload_mbps"),
-            func.max(models.TestRecord.timestamp).label("timestamp"),
-            func.max(models.TestRecord.test_target).label("test_target"),
-            func.max(models.TestRecord.speedtest_type).label("speedtest_type"),
-        )
-        .filter(models.TestRecord.timestamp >= ten_min_ago)
-        .group_by(models.TestRecord.client_ip, models.TestRecord.speedtest_type)
-        .order_by(func.max(models.TestRecord.timestamp).desc())
->>>>>>> bfcd2d45
+
     )
 
     if not rows:
