--- conflicted
+++ resolved
@@ -1,11 +1,6 @@
 from pathlib import Path
-<<<<<<< HEAD
-from datetime import datetime, timedelta
-=======
-
 from datetime import datetime, timezone, timedelta
 
->>>>>>> 7a1a8d63
 import re
 import os
 import secrets
@@ -340,13 +335,10 @@
             func.max(models.TestRecord.location).label("location"),
             func.max(models.TestRecord.asn).label("asn"),
             func.max(models.TestRecord.isp).label("isp"),
-<<<<<<< HEAD
             func.avg(models.TestRecord.ping_ms).label("ping_ms"),
-=======
             func.min(models.TestRecord.ping_min_ms).label("ping_min_ms"),
             func.avg(models.TestRecord.ping_ms).label("ping_ms"),
             func.max(models.TestRecord.ping_max_ms).label("ping_max_ms"),
->>>>>>> 7a1a8d63
             func.avg(models.TestRecord.download_mbps).label("download_mbps"),
             func.avg(models.TestRecord.upload_mbps).label("upload_mbps"),
             func.max(models.TestRecord.timestamp).label("timestamp"),
