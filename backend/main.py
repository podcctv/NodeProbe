--- conflicted
+++ resolved
@@ -1,9 +1,7 @@
 from pathlib import Path
-<<<<<<< HEAD
-from datetime import datetime, timezone
-=======
-from datetime import datetime, timedelta
->>>>>>> dad3baae
+
+from datetime import datetime, timezone, timedelta
+
 import re
 import os
 import secrets
