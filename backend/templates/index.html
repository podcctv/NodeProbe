<!doctype html>
<html>
  <head>
    <meta charset="utf-8" />
    <title>NodeProbe</title>
    <style>
      body {
        font-family: sans-serif;
        background: #111;
        color: #0f0;
        padding: 1rem;
      }
      h1, h2 {
        color: #0f0;
      }
      input, button {
        padding: 0.4rem;
        margin: 0.2rem;
      }
      pre {
        background: #000;
        padding: 0.5rem;
        overflow-x: auto;
      }
      table, th, td {
        border: 1px solid #0f0;
        border-collapse: collapse;
        padding: 0.3rem;
      }
    </style>
  </head>
  <body>
    <h1>Your Connection Info</h1>
    <ul>
      <li>IP: {{ info.client_ip|mask_ip }}</li>
      {% if info.location %}<li>Location: {{ info.location }}</li>{% endif %}
      {% if info.asn %}<li>ASN: {{ info.asn }}</li>{% endif %}
      {% if info.isp %}<li>ISP: {{ info.isp }}</li>{% endif %}
      {% if info.ping_ms %}<li>Ping: {{ '%.2f'|format(info.ping_ms) }} ms</li>{% endif %}
      <li>Recorded at: {{ info.timestamp|short_ts }}</li>
    </ul>

    <h2>Recent Tests</h2>
    <table>
      <tr>
        <th>IP</th>
        <th>Location</th>
        <th>ASN</th>
        <th>ISP</th>
        <th>Ping</th>
        <th>Recorded</th>
      </tr>
      {% for r in records %}
<<<<<<< HEAD
      <li>{{ r.client_ip|mask_ip }}{% if r.location %} - {{ r.location }}{% endif %}{% if r.ping_ms %} - {{ '%.2f'|format(r.ping_ms) }} ms{% endif %} - {{ r.timestamp|short_ts }}</li>
=======
      <tr>
        <td>{{ r.client_ip|mask_ip }}</td>
        <td>{{ r.location or '' }}</td>
        <td>{{ r.asn or '' }}</td>
        <td>{{ r.isp or '' }}</td>
        <td>{% if r.ping_ms %}{{ '%.2f'|format(r.ping_ms) }} ms{% endif %}</td>
        <td>{{ r.timestamp|short_ts }}</td>
      </tr>
>>>>>>> 1fdba525
      {% endfor %}
    </table>

    <h2>Manual Ping Test</h2>
    <input id="host" value="8.8.8.8" />
    <button onclick="runPing()">Ping</button>
    <pre id="ping-output"></pre>

    <h2>Traceroute</h2>
    <input id="trace-host" value="8.8.8.8" />
    <button onclick="runTraceroute()">Traceroute</button>
    <button onclick="downloadTraceroute()">Download</button>
    <pre id="trace-output"></pre>

    <h2>Speed Test</h2>
    <button onclick="runSpeedtest()">Run Speed Test</button>
    <pre id="speed-output"></pre>

    <script>
      async function runPing() {
        const host = document.getElementById('host').value;
        const res = await fetch('/ping?host=' + encodeURIComponent(host));
        const data = await res.json();
        document.getElementById('ping-output').textContent = data.output || data.error || 'No output';
        if (data.ping_ms) {
          await fetch('/tests', {
            method: 'POST',
            headers: { 'Content-Type': 'application/json' },
            body: JSON.stringify({ test_target: host, ping_ms: data.ping_ms })
          });
        }
      }

      async function runTraceroute(download = false) {
        const host = document.getElementById('trace-host').value;
        if (download) {
          window.location = '/traceroute?host=' + encodeURIComponent(host) + '&download=true';
          return;
        }
        const res = await fetch('/traceroute?host=' + encodeURIComponent(host));
        const data = await res.json();
        document.getElementById('trace-output').textContent = data.output || data.error || 'No output';
      }

      function downloadTraceroute() {
        runTraceroute(true);
      }

      async function runSpeedtest() {
        const res = await fetch('/speedtest');
        const data = await res.json();
        if (data.download) {
          const down = (data.download / 1e6).toFixed(2);
          const up = (data.upload / 1e6).toFixed(2);
          document.getElementById('speed-output').textContent = `Download: ${down} Mbps\nUpload: ${up} Mbps`;
        } else {
          document.getElementById('speed-output').textContent = data.error || 'No output';
        }
      }
    </script>
  </body>
</html><|MERGE_RESOLUTION|>--- conflicted
+++ resolved
@@ -51,18 +51,9 @@
         <th>Recorded</th>
       </tr>
       {% for r in records %}
-<<<<<<< HEAD
+
       <li>{{ r.client_ip|mask_ip }}{% if r.location %} - {{ r.location }}{% endif %}{% if r.ping_ms %} - {{ '%.2f'|format(r.ping_ms) }} ms{% endif %} - {{ r.timestamp|short_ts }}</li>
-=======
-      <tr>
-        <td>{{ r.client_ip|mask_ip }}</td>
-        <td>{{ r.location or '' }}</td>
-        <td>{{ r.asn or '' }}</td>
-        <td>{{ r.isp or '' }}</td>
-        <td>{% if r.ping_ms %}{{ '%.2f'|format(r.ping_ms) }} ms{% endif %}</td>
-        <td>{{ r.timestamp|short_ts }}</td>
-      </tr>
->>>>>>> 1fdba525
+
       {% endfor %}
     </table>
 
