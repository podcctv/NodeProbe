<!doctype html>
<html>
  <head>
    <meta charset="utf-8" />
    <title>NodeProbe</title>
    <style>
      body {
        font-family: sans-serif;
        background: #111;
        color: #0f0;
        padding: 1rem;
      }
      h1, h2 {
        color: #0f0;
      }
      input, button {
        padding: 0.4rem;
        margin: 0.2rem;
      }
      pre {
        background: #000;
        padding: 0.5rem;
        overflow-x: auto;
      }
      table, th, td {
        border: 1px solid #0f0;
        border-collapse: collapse;
        padding: 0.3rem;
      }
      .banner {
        text-align: center;
      }
      .banner pre {
        display: inline-block;
        text-align: left;
        margin: 0;
      }
    </style>
  </head>
  <body>
    <div class="banner">
      <pre>
                  _
__   ___ __  ___ | |_ _____      ___ __
\ \ / / '_ \/ __|| __/ _ \ \ /\ / / '_ \
  \ V /| |_) \__ \| || (_) \ V  V /| | | |
  \_/ | .__/|___/|__\___/ \_/\_/ |_| |_|
      |_|
                 _                      _
  _ __   ___   __| | ___ _ __  _ __ ___ | |__   ___
 | '_ \ / _ \ / _` |/ _ \ '_ \| '__/ _ \| '_ \ / _ \
 | | | | (_) | (_| |  __/ |_) | | | (_) | |_) |  __/
|_| |_|\___/ \__,_|\___| .__/|_|  \___/|_.__/ \___|
                        |_|

<<<<<<< HEAD
      </pre>
    </div>
=======
    </pre>
>>>>>>> b7394d21
    <h1>Your Connection Info</h1>
    <ul>
      <li>IP: {{ info.client_ip|mask_ip }}</li>
      {% if info.location %}<li>Location: {{ info.location }}</li>{% endif %}
      {% if info.asn %}<li>ASN: {{ info.asn }}</li>{% endif %}
      {% if info.isp %}<li>ISP: {{ info.isp }}</li>{% endif %}
      {% if info.ping_ms %}<li>Ping: {{ '%.2f'|format(info.ping_ms) }} ms</li>{% endif %}
      <li>Recorded at: {{ info.timestamp|short_ts }}</li>
    </ul>

    <h2>Recent Tests</h2>
    <table>
      <thead>
        <tr>
          <th>IP</th>
          <th>Location</th>
          <th>ASN</th>
          <th>ISP</th>
          <th>Ping (min/avg/max)</th>
          <th>Download (Mbps)</th>
          <th>Upload (Mbps)</th>
          <th>Recorded</th>
        </tr>
      </thead>
      <tbody id="records-body"></tbody>
    </table>

    <h2>Manual Ping Test</h2>
    <input id="host" value="{{ info.client_ip or '' }}" />
    <button onclick="runPing()">Ping</button>
    <pre id="ping-output"></pre>

    <h2>Traceroute</h2>
    <input id="trace-host" value="{{ info.client_ip or '' }}" />
    <button onclick="runTraceroute()">Traceroute</button>
    <button onclick="downloadTraceroute()">Download</button>
    <pre id="trace-output"></pre>

    <h2>Speed Test <span id="download-speed"></span></h2>
    <button onclick="runSpeedtest()">Run Speed Test</button>
    <div>
      <div>Download Progress</div>
      <progress id="download-progress" max="100" value="0"></progress>
    </div>
    <div>
      <div>Upload Progress</div>
      <progress id="upload-progress" max="100" value="0"></progress>
    </div>
    <pre id="speed-output"></pre>

    <script>
      const clientInfo = {
        client_ip: {{ info.client_ip | tojson }},
        location: {{ info.location | tojson }},
        asn: {{ info.asn | tojson }},
        isp: {{ info.isp | tojson }}
      };
      async function loadRecentTests() {
        const res = await fetch('/tests');
        const data = await res.json();
        const tbody = document.getElementById('records-body');
        tbody.innerHTML = '';
        (data.records || []).forEach(r => {
          const tr = document.createElement('tr');
          const cells = [
            maskIp(r.client_ip),
            r.location || '',
            r.asn || '',
            r.isp || '',
            r.ping_ms ? `${((r.ping_min_ms ?? r.ping_ms)).toFixed(2)}/${(r.ping_ms).toFixed(2)}/${((r.ping_max_ms ?? r.ping_ms)).toFixed(2)} ms` : '—',
            r.download_mbps ? r.download_mbps.toFixed(2) : '—',
            r.upload_mbps ? r.upload_mbps.toFixed(2) : '—',
            formatTimestamp(r.timestamp)
          ];
          cells.forEach(text => {
            const td = document.createElement('td');
            td.textContent = text;
            tr.appendChild(td);
          });
          tbody.appendChild(tr);
        });
      }

      function maskIp(ip) {
        if (!ip) return '';
        const parts = ip.split('.');
        return parts.length === 4 ? `${parts[0]}.***.***.${parts[3]}` : ip;
      }

      function formatTimestamp(ts) {
        const d = new Date(ts);
        return d.toLocaleString('zh-CN', { hour12: false });
      }

      window.addEventListener('load', loadRecentTests);

      async function runPing() {
        const host = document.getElementById('host').value;
        const res = await fetch('/ping?host=' + encodeURIComponent(host));
        const data = await res.json();
        document.getElementById('ping-output').textContent = data.output || data.error || 'No output';
        if (data.ping_ms) {
          await fetch('/tests', {
            method: 'POST',
            headers: { 'Content-Type': 'application/json' },
            body: JSON.stringify({
              ...clientInfo,
              test_target: host,
              ping_ms: data.ping_ms,
              ping_min_ms: data.ping_min_ms,
              ping_max_ms: data.ping_max_ms
            })
          });
          loadRecentTests();
        }
      }

      async function runTraceroute(download = false) {
        const host = document.getElementById('trace-host').value;
        if (download) {
          window.location = '/traceroute?host=' + encodeURIComponent(host) + '&download=true';
          return;
        }
        const res = await fetch('/traceroute?host=' + encodeURIComponent(host));
        const data = await res.json();
        document.getElementById('trace-output').textContent = data.output || data.error || 'No output';
      }

      function downloadTraceroute() {
        runTraceroute(true);
      }

      async function downloadWithProgress(size, threads, progressEl) {
        let downloaded = 0;
        progressEl.value = 0;
        const start = performance.now();
        const chunkSize = Math.floor(size / threads);
        const tasks = [];
        for (let i = 0; i < threads; i++) {
          tasks.push(fetch('/speedtest/download?size=' + chunkSize).then(async res => {
            const reader = res.body.getReader();
            while (true) {
              const { done, value } = await reader.read();
              if (done) break;
              downloaded += value.length;
              progressEl.value = downloaded / size * 100;
            }
          }));
        }
        await Promise.all(tasks);
        const end = performance.now();
        return ((size * 8) / (end - start) / 1000).toFixed(2);
      }

      function uploadWithProgress(size, threads, progressEl) {
        return new Promise(resolve => {
          let uploaded = 0;
          let completed = 0;
          progressEl.value = 0;
          const start = performance.now();
          const chunkSize = Math.floor(size / threads);
          for (let i = 0; i < threads; i++) {
            const xhr = new XMLHttpRequest();
            xhr.open('POST', '/speedtest/upload');
            xhr.upload.onprogress = (e) => {
              uploaded += e.loaded;
              progressEl.value = uploaded / size * 100;
            };
            xhr.onload = () => {
              completed++;
              if (completed === threads) {
                const end = performance.now();
                const speed = ((size * 8) / (end - start) / 1000).toFixed(2);
                resolve(speed);
              }
            };
            xhr.send(new Uint8Array(chunkSize));
          }
        });
      }

      async function runSpeedtestOnce(threads, label) {
        const downloadSize = 5 * 1024 * 1024; // 5 MB
        const uploadSize = 2 * 1024 * 1024; // 2 MB
        const down = await downloadWithProgress(downloadSize, threads, document.getElementById('download-progress'));
        const up = await uploadWithProgress(uploadSize, threads, document.getElementById('upload-progress'));
        await fetch('/tests', {
          method: 'POST',
          headers: { 'Content-Type': 'application/json' },
          body: JSON.stringify({
            ...clientInfo,
            test_target: 'speedtest',
            speedtest_type: label,
            download_mbps: parseFloat(down),
            upload_mbps: parseFloat(up)
          })
        });
        return { down, up };
      }

      async function runSpeedtest() {
        const multiThreads = 8;
        const single = await runSpeedtestOnce(1, 'single');
        const multi = await runSpeedtestOnce(multiThreads, 'multi');
        document.getElementById('speed-output').textContent =
          `Single Thread - Download: ${single.down} Mbps Upload: ${single.up} Mbps\n` +
          `Multi Thread (${multiThreads}) - Download: ${multi.down} Mbps Upload: ${multi.up} Mbps`;
        document.getElementById('download-speed').textContent = `- ${multi.down} Mbps`;
        loadRecentTests();
      }
    </script>
  </body>
</html><|MERGE_RESOLUTION|>--- conflicted
+++ resolved
@@ -53,12 +53,10 @@
 |_| |_|\___/ \__,_|\___| .__/|_|  \___/|_.__/ \___|
                         |_|
 
-<<<<<<< HEAD
+
       </pre>
     </div>
-=======
-    </pre>
->>>>>>> b7394d21
+
     <h1>Your Connection Info</h1>
     <ul>
       <li>IP: {{ info.client_ip|mask_ip }}</li>
